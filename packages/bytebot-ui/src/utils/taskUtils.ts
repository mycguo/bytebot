--- conflicted
+++ resolved
@@ -14,16 +14,6 @@
   }
 ): Promise<Message[]> {
   try {
-<<<<<<< HEAD
-    const response = await fetch(
-      `/api/tasks/${taskId}/messages`,
-      {
-        method: "GET",
-        headers: {
-          "Content-Type": "application/json",
-        },
-        credentials: 'include', // Include cookies for auth
-=======
     const { limit, page } = options || {};
     const params = new URLSearchParams();
     
@@ -36,8 +26,8 @@
       method: "GET",
       headers: {
         "Content-Type": "application/json",
->>>>>>> 98f687c9
-      },
+      },
+      credentials: 'include', // Include cookies for auth
     });
 
     if (!response.ok) {
